
.theme-light {
	background-color: $white;
	color: $gray-darkest;

	.color-bg {
		background-color: $white;
	}
	.color-bg-lighter {
		background-color: lighten($gray, 30%);
	}
	.color-fg {
		color: $gray-darkest;
	}
	.color-fg-dim {
		color: darken($gray, 20%);
	}
	.color-border {
		border-color: lighten($gray, 30%);
	}

	.tag-chip.selected {
		background: $gray;
	}
}

.theme-dark {
	background-color: $gray-darkest;
	color: $gray;

	.color-bg {
		background-color: $gray-darkest;
	}
	.color-bg-lighter {
		background-color: darken($gray, 20%);
	}
	.color-fg {
		color: lighten($gray, 30%);
	}
	.color-fg-dim {
		color: lighten($gray, 20%);
	}
	.color-border {
		border-color: darken($gray, 25%);
	}

	::-webkit-scrollbar-thumb {
		background-color: darken($gray, 20%);
		border-color: $gray-darkest;
	}
	::-webkit-scrollbar-thumb:hover {
		background-color: darken($gray, 10%);
	}
	::-webkit-scrollbar-thumb:active {
		background-color: $gray;
	}

	.icon-button {
		&[disabled], &:disabled {
			svg[class^="icon-"] {
				fill: darken($gray, 30%);
			}
		}
	}

	input, textarea {
		border-color: darken($gray, 25%);
		color: $gray-lightest;
		background-color: transparent;
	}

	input::placeholder {
		color: $gray;
	}
	
	.transparent-input::placeholder {
		color: darken($gray, 10%);
	}

	.checkbox-control-base {
		border-color: darken($gray, 20%);
	}

	.tag-field input {
		background: transparent;

		&::placeholder {
			color: lighten($gray, 10%);
		}
	}
	
	.dialogs-overlay {
		background: rgba($gray-darkest, 0.75);
	}
	
	.note-list-item {
		&:hover .note-list-item-pinner {
			box-shadow: inset 0 0 0 2px darken($gray, 30%), inset 0 0 0 3px $gray-darkest;

			&:hover {
				background: darken($gray, 10%);
			}
		}

		&.note-list-item-pinned .note-list-item-pinner {
			background: $white;
			box-shadow: inset 0 0 0 2px darken($gray, 10%), inset 0 0 0 3px $gray-darkest;

			&:hover {
				background: darken($gray, 30%);
			}
		}

		&.note-list-item-pinned.note-list-item-selected .note-list-item-pinner {
			background: $blue;
			box-shadow: inset 0 0 0 2px darken($blue, 10%), inset 0 0 0 3px $gray-darkest;

			&:hover {
				background: lighten($blue, 10%);
			}
		}
	}
<<<<<<< HEAD
	
	.note-detail-markdown {
		hr {
			border-color: darken($gray, 20%);
		}
		
		blockquote {
			border-color: darken($gray, 20%);
		}
		
		code {
			background: darken($gray, 30%);
		}
		pre {
			border-color: darken($gray, 20%);
		}
		pre code {
			color: $gray;
			background: transparent;	
		}
=======
}

.theme-light, .theme-dark {
	.transparent-input {
		color: inherit;
		background-color: transparent;
>>>>>>> fceebea3
	}
}<|MERGE_RESOLUTION|>--- conflicted
+++ resolved
@@ -120,7 +120,6 @@
 			}
 		}
 	}
-<<<<<<< HEAD
 	
 	.note-detail-markdown {
 		hr {
@@ -141,13 +140,12 @@
 			color: $gray;
 			background: transparent;	
 		}
-=======
+	}
 }
 
 .theme-light, .theme-dark {
 	.transparent-input {
 		color: inherit;
 		background-color: transparent;
->>>>>>> fceebea3
 	}
 }