import React from 'react'
import TagList from './tag-list'
import NotesIcon from './icons/notes'
import TrashIcon from './icons/trash'
import { viewExternalUrl } from './utils/url-utils'

export default React.createClass( {

	getDefaultProps: function() {
		return {
			onSelectAllNotes: function() { },
			onSelectTrash: function() { }
		};
	},

	onHelpClicked: function() {
		viewExternalUrl( 'http://simplenote.com/help' );
	},

	render: function() {
		return (
			<div className="navigation theme-color-bg theme-color-fg theme-color-border">
				<div className="navigation-folders">
					<button type="button" className="navigation-folders-item button button-borderless theme-color-fg" onClick={this.props.onSelectAllNotes}>
						<span className="navigation-icon"><NotesIcon /></span>
						All Notes
					</button>
					<button type="button" className="navigation-folders-item button button-borderless theme-color-fg" onClick={this.props.onSelectTrash}>
						<span className="navigation-icon"><TrashIcon /></span>
						Trash
					</button>
				</div>
				<div className="navigation-tags theme-color-border">
					<TagList {...this.props} />
				</div>
				<div className="navigation-tools theme-color-border">
					<button type="button" className="navigation-tools-item button button-borderless theme-color-fg" onClick={this.props.onSettings}>
						<span className="navigation-icon"><NotesIcon /></span>
						Settings
					</button>
				</div>
				<div className="navigation-footer">
<<<<<<< HEAD
					<button type="button" className="navigation-footer-item theme-color-fg-dim">Help &amp; Support</button>
					<button type="button" className="navigation-footer-item theme-color-fg-dim" onClick={this.props.onAbout}>About</button>
=======
					<button type="button" className="navigation-footer-item color-fg-dim" onClick={this.onHelpClicked}>Help &amp; Support</button>
					<button type="button" className="navigation-footer-item color-fg-dim" onClick={this.props.onAbout}>About</button>
>>>>>>> b02c8cda
				</div>
			</div>
		);
	}
} );<|MERGE_RESOLUTION|>--- conflicted
+++ resolved
@@ -40,13 +40,8 @@
 					</button>
 				</div>
 				<div className="navigation-footer">
-<<<<<<< HEAD
-					<button type="button" className="navigation-footer-item theme-color-fg-dim">Help &amp; Support</button>
+					<button type="button" className="navigation-footer-item theme-color-fg-dim" onClick={this.onHelpClicked}>Help &amp; Support</button>
 					<button type="button" className="navigation-footer-item theme-color-fg-dim" onClick={this.props.onAbout}>About</button>
-=======
-					<button type="button" className="navigation-footer-item color-fg-dim" onClick={this.onHelpClicked}>Help &amp; Support</button>
-					<button type="button" className="navigation-footer-item color-fg-dim" onClick={this.props.onAbout}>About</button>
->>>>>>> b02c8cda
 				</div>
 			</div>
 		);
