--- conflicted
+++ resolved
@@ -168,20 +168,8 @@
 								</form>
 							</div>
 						</div>
-<<<<<<< HEAD
-						<h3 className="panel-title theme-color-border">Collaborators</h3>
-						<ul className="share-collaborators">
-							{this.collaborators().map( collaborator =>
-								<li key={collaborator} className="share-collaborator">
-									<span className="share-collaborator-photo"><img src={this.gravatarURL( collaborator )} width="34" height="34" /></span>
-									<span className="share-collaborator-name">{collaborator}</span>
-									<button className="share-collaborator-remove button button-borderless" onClick={this.onRemoveCollaborator.bind( this, collaborator )}>Remove</button>
-								</li>
-							)}
-						</ul>
-=======
 						<div className="settings-group">
-							<h3 className="panel-title color-border">Collaborators</h3>
+							<h3 className="panel-title theme-color-border">Collaborators</h3>
 							<ul className="share-collaborators">
 								{this.collaborators().map( collaborator =>
 									<li key={collaborator} className="share-collaborator">
@@ -192,7 +180,6 @@
 								)}
 							</ul>
 						</div>
->>>>>>> 2f21d576
 					</div>
 				);
 		}
