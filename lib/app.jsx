import React, { PropTypes } from 'react';
import { bindActionCreators } from 'redux'
import { connect } from 'react-redux'
import settingsMap from './flux/settings'
import appState from './flux/app-state'
import * as Dialogs from './dialogs/index'
import NoteInfo from './note-info'
import NoteList from './note-list'
import NoteEditor	from './note-editor'
import SearchField from './search-field'
import NavigationBar from './navigation-bar'
import Auth from './auth'
import NewNoteIcon	from './icons/new-note'
import TagsIcon from './icons/tags'
import NoteDisplayMixin from './note-display-mixin'
import classNames	from 'classnames'

function mapStateToProps( state ) {
	return state;
}

function mapDispatchToProps( dispatch ) {
	var actionCreators = Object.assign( {},
		settingsMap.actionCreators,
		appState.actionCreators
	);

	return { actions: bindActionCreators( actionCreators, dispatch ) };
}

export default connect( mapStateToProps, mapDispatchToProps )( React.createClass( {

	mixins: [NoteDisplayMixin],

	propTypes: {
		actions: PropTypes.object.isRequired,
		appState: PropTypes.object.isRequired,
		settings: PropTypes.object.isRequired,

		client: PropTypes.object.isRequired,
		noteBucket: PropTypes.object.isRequired,
		tagBucket: PropTypes.object.isRequired,
		onAuthenticate: PropTypes.func.isRequired,
		onSignOut: PropTypes.func.isRequired,
	},

	getDefaultProps: function() {
		return {
			onAuthenticate: () => {},
			onSignOut: () => {}
		};
	},

	componentWillMount: function() {
		this.onAuthChanged();
	},

	componentDidMount: function() {
		this.props.noteBucket
			.on( 'index', this.onNotesIndex )
			.on( 'update', this.onNoteUpdate )
			.on( 'remove', this.onNoteRemoved );

		this.props.tagBucket
			.on( 'index', this.onTagsIndex )
			.on( 'update', this.onTagsIndex )
			.on( 'remove', this.onTagsIndex );

		this.props.client
			.on( 'authorized', this.onAuthChanged )
			.on( 'unauthorized', this.onAuthChanged );

		this.onNotesIndex();
		this.onTagsIndex();
	},

	onAuthChanged: function() {
		this.props.actions.authChanged( {
			authorized: this.props.client.isAuthorized()
		} );
	},

	onSelectNote: function( noteId ) {
		this.props.actions.loadAndSelectNote( {
			noteBucket: this.props.noteBucket,
			noteId
		} );
	},

	onPinNote: function( note, pin = true ) {
		this.props.actions.pinNote( {
			noteBucket: this.props.noteBucket,
			note, pin
		} );
	},

	onMarkdownNote: function( note, markdown = true ) {
		this.props.actions.markdownNote( {
			noteBucket: this.props.noteBucket,
			note, markdown
		} );
	},

	onNotesIndex: function() {
		this.props.actions.loadNotes( {
			noteBucket: this.props.noteBucket
		} );
	},

	onNoteRemoved: function() {
		this.onNotesIndex();
	},

	onNewNote: function() {
		this.props.actions.newNote( {
			noteBucket: this.props.noteBucket
		} );
	},

	onNoteUpdate: function( noteId, data, original, patch ) {
		this.props.actions.noteUpdated( {
			noteBucket: this.props.noteBucket,
			noteId, data, original, patch
		} );
	},

	onTagsIndex: function() {
		this.props.actions.loadTags( {
			tagBucket: this.props.tagBucket
		} );
	},

	onSelectTag: function( tag ) {
		this.props.actions.selectTag( { tag } );
	},

	onSettings: function() {
		this.props.actions.showDialog( {
			dialog: {
				type: 'Settings',
				modal: true,
				single: true
			}
		} );
	},

	onAbout: function() {
		this.props.actions.showDialog( {
			dialog: {
				type: 'About',
				modal: true,
				single: true
			}
		} );
	},

	onRenameTag: function( tag, name ) {
		this.props.actions.renameTag( {
			tagBucket: this.props.tagBucket,
			noteBucket: this.props.noteBucket,
			tag, name
		} );
	},

	onTrashTag: function( tag ) {
		this.props.actions.trashTag( {
			tagBucket: this.props.tagBucket,
			noteBucket: this.props.noteBucket,
			tag
		} );
	},

	onReorderTags: function( tags ) {
		this.props.actions.reorderTags( {
			tagBucket: this.props.tagBucket,
			tags
		} );
	},

	onSearch: function( filter ) {
		this.props.actions.search( { filter } );
	},

	filterNotes: function() {
		var { filter, showTrash, notes, tag } = this.props.appState;
		var regexp;

		if ( filter ) {
			regexp = new RegExp( filter, 'gi' );
		}

		function test( note ) {
			// if and only if trash is being viewed, return trashed notes
			if ( showTrash !== !!note.data.deleted ) {
				return false;
			}
			// if tag is selected only return those with the tag
			if ( tag && note.data.tags.indexOf( tag.data.name ) === -1 ) {
				return false;
			}
			if ( regexp && !regexp.test( note.data.content || '' ) ) {
				return false;
			}
			return true;
		}

		return notes.filter( test );
	},

	onSetEditorMode: function( mode ) {
		this.props.actions.setEditorMode( { mode } );
	},

	onUpdateContent: function( note, content ) {
		this.props.actions.updateNoteContent( {
			noteBucket: this.props.noteBucket,
			note, content
		} );
	},

	onUpdateNoteTags: function( note, tags ) {
		this.props.actions.updateNoteTags( {
			noteBucket: this.props.noteBucket,
			tagBucket: this.props.tagBucket,
			note, tags
		} );
	},

	onTrashNote: function( note ) {
		this.props.actions.trashNote( {
			noteBucket: this.props.noteBucket,
			note
		} );
	},

	onRestoreNote: function( note ) {
		this.props.actions.restoreNote( {
			noteBucket: this.props.noteBucket,
			note
		} );
	},

<<<<<<< HEAD
	onShareNote: function( note ) {
		this.props.actions.showDialog( {
			dialog: {
				type: 'Share',
				modal: true
			},
			params: { note }
=======
	onDeleteNoteForever: function( note ) {
		this.props.actions.deleteNoteForever( {
			noteBucket: this.props.noteBucket,
			note
>>>>>>> f716ccf6
		} );
	},

	onRevisions: function( note ) {
		this.props.actions.noteRevisions( {
			noteBucket: this.props.noteBucket,
			note
		} );
	},

	onEmptyTrash: function() {
		this.props.actions.emptyTrash( {
			noteBucket: this.props.noteBucket
		} );
	},

	render: function() {
		var state = this.props.appState;
		var { settings } = this.props;
		var notes = this.filterNotes();

		var appClasses = classNames( 'app', `theme-${this.props.settings.theme}`, {
			'touch-enabled': ( 'ontouchstart' in document.body ),
		} );

		var mainClasses = classNames( 'simplenote-app', {
			'note-open': state.note,
			'note-info-open': state.showNoteInfo,
			'navigation-open': state.showNavigation
		} );

		return (
			<div className={appClasses}>
				{ state.authorized ?
						<div className={mainClasses}>
							<NavigationBar
								onSelectAllNotes={() => this.props.actions.selectAllNotes() }
								onSelectTrash={() => this.props.actions.selectTrash() }
								onSelectTag={this.onSelectTag}
								onSettings={this.onSettings}
								onAbout={this.onAbout}
								onEditTags={() => this.props.actions.editTags() }
								onRenameTag={this.onRenameTag}
								onTrashTag={this.onTrashTag}
								onReorderTags={this.onReorderTags}
								editingTags={state.editingTags}
								tags={state.tags} />
							<div className="source-list color-bg color-fg">
								<div className="search-bar color-border">
									<button className="icon-button" onClick={() => this.props.actions.toggleNavigation() }>
										<TagsIcon />
									</button>
									<SearchField onSearch={this.onSearch} placeholder={state.listTitle} />
									<button className="icon-button" disabled={state.showTrash} onClick={this.onNewNote}>
										<NewNoteIcon />
									</button>
								</div>
								<NoteList
									notes={notes}
									selectedNoteId={state.selectedNoteId}
									onSelectNote={this.onSelectNote}
									onPinNote={this.onPinNote}
									onEmptyTrash={state.showTrash && this.onEmptyTrash} />
							</div>
							<NoteEditor
								editorMode={state.editorMode}
								note={state.note}
								revisions={state.revisions}
								markdownEnabled={settings.markdownEnabled}
								onSetEditorMode={this.onSetEditorMode}
								onUpdateContent={this.onUpdateContent}
								onUpdateNoteTags={this.onUpdateNoteTags}
								onTrashNote={this.onTrashNote}
								onRestoreNote={this.onRestoreNote}
<<<<<<< HEAD
								onShareNote={this.onShareNote}
=======
								onDeleteNoteForever={this.onDeleteNoteForever}
>>>>>>> f716ccf6
								onRevisions={this.onRevisions}
								onCloseNote={() => this.props.actions.closeNote()}
								onNoteInfo={() => this.props.actions.toggleNoteInfo()} />
							<NoteInfo
								note={state.note}
								markdownEnabled={settings.markdownEnabled}
								onPinNote={this.onPinNote}
								onMarkdownNote={this.onMarkdownNote} />
						</div>
				:
					<Auth onAuthenticate={this.props.onAuthenticate} />
				}
				{this.renderDialogs()}
			</div>
		)
	},

	renderDialogs() {
		var { dialogs } = this.props.appState;
		var elements = [], modalIndex;

		if ( dialogs.length === 0 ) {
			return;
		}

		for ( let i = 0; i < dialogs.length; i++ ) {
			let dialog = dialogs[i];
			if ( dialog.modal ) {
				modalIndex = i;
			}

			elements.push( this.renderDialog( dialog ) );
		}

		if ( modalIndex != null ) {
			elements.splice( modalIndex, 0,
				<div key="overlay" className="dialogs-overlay" onClick={null}></div>
			);
		}

		return (
			<div className="dialogs">
				{elements}
			</div>
		);
	},

	renderDialog( { params, ...dialog } ) {
		var DialogComponent = Dialogs[ dialog.type ];

		if ( DialogComponent == null ) {
			throw new Error( 'Unknown dialog type.' );
		}

		return (
			<DialogComponent {...this.props} dialog={dialog} params={params} />
		);
	}
} ) );<|MERGE_RESOLUTION|>--- conflicted
+++ resolved
@@ -240,7 +240,7 @@
 		} );
 	},
 
-<<<<<<< HEAD
+
 	onShareNote: function( note ) {
 		this.props.actions.showDialog( {
 			dialog: {
@@ -248,12 +248,13 @@
 				modal: true
 			},
 			params: { note }
-=======
+		} );
+	},
+
 	onDeleteNoteForever: function( note ) {
 		this.props.actions.deleteNoteForever( {
 			noteBucket: this.props.noteBucket,
 			note
->>>>>>> f716ccf6
 		} );
 	},
 
@@ -328,11 +329,8 @@
 								onUpdateNoteTags={this.onUpdateNoteTags}
 								onTrashNote={this.onTrashNote}
 								onRestoreNote={this.onRestoreNote}
-<<<<<<< HEAD
 								onShareNote={this.onShareNote}
-=======
 								onDeleteNoteForever={this.onDeleteNoteForever}
->>>>>>> f716ccf6
 								onRevisions={this.onRevisions}
 								onCloseNote={() => this.props.actions.closeNote()}
 								onNoteInfo={() => this.props.actions.toggleNoteInfo()} />
