--- conflicted
+++ resolved
@@ -15,14 +15,10 @@
 		}
 
 		return Object.assign( {
-<<<<<<< HEAD
 			sortType: 'modificationDate',
 			sortReversed: false,
-			theme: 'light'
-=======
 			theme: 'light',
 			fontSize: defaultFontSize
->>>>>>> c7001233
 		}, settings );
 	},
 
