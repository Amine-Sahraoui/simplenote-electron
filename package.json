{
  "name": "simplenote",
  "description": "Simplenote is an easy way to keep notes, lists, ideas and more. Your notes stay in sync with all your devices for free.",
  "author": {
    "name": "Automattic, Inc.",
    "email": "support@simplenote.com"
  },
  "productName": "Simplenote",
<<<<<<< HEAD
  "version": "1.7.0",
=======
  "version": "1.7.0-beta1",
>>>>>>> 1176e69b
  "main": "desktop/index.js",
  "license": "GPL-2.0",
  "homepage": "https://simplenote.com",
  "scripts": {
    "dev": "make dev",
    "start": "make start NODE_ENV=development",
    "test": "make test",
    "lint": "make lint",
    "format": "make format",
    "build": "make build"
  },
  "repository": {
    "type": "git",
    "url": "git://github.com/Automattic/simplenote-electron.git"
  },
  "engines": {
    "node": ">= 7.9.0",
    "npm": ">= 6.4.0"
  },
  "browserslist": [
    "> 1%",
    "ie >= 11"
  ],
  "prettier": {
    "bracketSpacing": true,
    "singleQuote": true,
    "trailingComma": "es5"
  },
  "devDependencies": {
    "@adlk/misty": "0.2.0",
    "@babel/core": "7.5.5",
    "@babel/plugin-proposal-class-properties": "7.5.5",
    "@babel/plugin-proposal-object-rest-spread": "7.5.5",
    "@babel/plugin-syntax-dynamic-import": "7.2.0",
    "@babel/preset-env": "7.5.5",
    "@babel/preset-react": "7.0.0",
    "autoprefixer": "9.6.1",
    "babel-eslint": "10.0.2",
    "babel-loader": "8.0.6",
    "babel-plugin-dynamic-import-node": "2.3.0",
    "babel-plugin-lodash": "3.3.4",
    "babel-plugin-transform-react-remove-prop-types": "0.4.24",
    "classnames": "2.2.6",
    "concurrently": "4.1.1",
    "css-loader": "3.2.0",
    "debug": "4.1.1",
    "electron": "4.2.8",
    "electron-builder": "20.32.0",
    "electron-rebuild": "1.8.5",
    "enzyme": "3.10.0",
    "enzyme-adapter-react-16": "1.14.0",
    "eslint": "6.1.0",
    "eslint-config-prettier": "6.0.0",
    "eslint-loader": "2.2.1",
    "eslint-plugin-jest": "22.15.0",
    "eslint-plugin-prettier": "3.1.0",
    "eslint-plugin-react": "7.14.3",
    "fake-indexeddb": "2.1.1",
    "hard-source-webpack-plugin": "0.13.1",
    "html-webpack-plugin": "3.2.0",
    "jest": "24.8.0",
    "jest-localstorage-mock": "2.4.0",
    "mini-css-extract-plugin": "0.8.0",
    "node-sass": "4.12.0",
    "postcss-loader": "3.0.0",
    "prettier": "1.18.2",
    "react-onclickoutside": "6.8.0",
    "react-test-renderer": "16.9.0",
    "sass-loader": "7.1.0",
    "style-loader": "1.0.0",
    "wait-on": "3.3.0",
    "webpack": "4.39.1",
    "webpack-cli": "3.3.6",
    "webpack-dev-server": "3.7.2"
  },
  "dependencies": {
    "@material-ui/core": "4.3.1",
    "bottleneck": "2.19.5",
    "cookie": "0.4.0",
    "core-js": "3.2.0",
    "date-fns": "1.30.1",
    "draft-js": "0.11.0",
    "draft-js-multidecorators": "1.0.0",
    "draft-js-simpledecorator": "1.0.2",
    "electron-fetch": "1.3.0",
    "electron-progressbar": "1.2.0",
    "electron-spellchecker": "^1.1.2",
    "electron-updater": "4.1.2",
    "electron-window-state": "5.0.3",
    "file-saver": "2.0.2",
    "focus-visible": "5.0.2",
    "gridicons": "3.3.1",
    "highlight.js": "9.15.9",
    "isemail": "3.2.0",
    "js-yaml": "3.13.1",
    "jszip": "3.2.2",
    "lodash": "4.17.15",
    "md5": "2.2.1",
    "pretty-bytes": "5.3.0",
    "promise": "8.0.3",
    "prop-types": "15.7.2",
    "randombytes": "2.1.0",
    "react": "16.9.0",
    "react-addons-update": "15.6.2",
    "react-dom": "16.9.0",
    "react-dropzone": "10.1.7",
    "react-modal": "3.9.1",
    "react-overlays": "1.2.0",
    "react-redux": "7.1.0",
    "react-tabs": "3.0.0",
    "react-transition-group": "4.2.2",
    "react-virtualized": "9.21.1",
    "redux": "4.0.4",
    "redux-localstorage": "0.4.1",
    "redux-thunk": "2.3.0",
    "regenerator-runtime": "0.13.3",
    "remove-markdown": "0.3.0",
    "sanitize-filename": "1.6.2",
    "sax": "1.2.4",
    "semver": "6.3.0",
    "showdown": "1.9.0",
    "simperium": "0.3.3",
    "string-replace-to-array": "1.0.3",
    "turndown": "5.0.3",
    "valid-url": "1.0.9"
  }
}<|MERGE_RESOLUTION|>--- conflicted
+++ resolved
@@ -6,11 +6,7 @@
     "email": "support@simplenote.com"
   },
   "productName": "Simplenote",
-<<<<<<< HEAD
   "version": "1.7.0",
-=======
-  "version": "1.7.0-beta1",
->>>>>>> 1176e69b
   "main": "desktop/index.js",
   "license": "GPL-2.0",
   "homepage": "https://simplenote.com",
